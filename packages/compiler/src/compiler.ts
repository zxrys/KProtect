--- conflicted
+++ resolved
@@ -38,19 +38,10 @@
   FUNCTION_START,
   LOGICAL_BYPASS,
   LOGICAL_END,
-<<<<<<< HEAD
-  OEP // Original Entry Point
 }
 
-/**
- * Context is used to store variables
- */
-=======
-}
-
 const OEP_STUB_ADDR = -1
 
->>>>>>> 5bd4b993
 class Context {
   private context: {
     variables: Map<string, number>
@@ -106,11 +97,7 @@
   private readonly stubStack: Stub[]
   private stubCounter: number // used to differentiate between stubs, not the index of 'stubStack'
   private readonly functionTable: Map<string, Stub>
-<<<<<<< HEAD
-  private oepSet = false // is Original Entry Point set
-=======
   private oepStub?: Stub
->>>>>>> 5bd4b993
 
   /**
    * Compiler constructor
@@ -1187,15 +1174,11 @@
    */
   private buildIR(statements: babel.types.Statement[], isMain = false) {
     if (isMain) {
-<<<<<<< HEAD
-      this.appendPushInstruction(this.createAddrStubArgument(oepStub)) // push the address of the Original Entry Point onto the stack
-=======
       const target = this.context.incr()
       this.appendPopInstruction(this.createNumberArgument(target))
 
       this.appendPushStackFrameInstruction(this.createVariableArgument(target))
       this.appendPushInstruction(this.createAddrStubArgument({index: OEP_STUB_ADDR, type: StubType.FUNCTION_START}))
->>>>>>> 5bd4b993
       this.appendJmpInstruction()
 
       this.appendHaltInstruction()
@@ -1204,14 +1187,6 @@
     statements.forEach(statement => {
       let stub: Stub = undefined
 
-<<<<<<< HEAD
-      if (isMain && !this.oepSet && statement.type !== 'FunctionDeclaration') { // check for Original Entry Point
-        this.appendStubInstruction(this.createAddrStubArgument(oepStub))
-        this.oepSet = true
-      }
-
-=======
->>>>>>> 5bd4b993
       switch (statement.type) {
         case 'IfStatement':
           this.translateIfStatement(statement)
